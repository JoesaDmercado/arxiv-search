"""Integration with search index."""

import json
import re
from math import floor
from datetime import datetime
from typing import Tuple
from functools import wraps
from elasticsearch import Elasticsearch, ElasticsearchException, \
                          SerializationError, TransportError
from elasticsearch.connection import Urllib3HttpConnection

from elasticsearch_dsl import Search, Q, SF
from elasticsearch_dsl.query import Range, Match, Bool

from search.context import get_application_config, get_application_global
from search import logging
from search.domain import Document, DocumentSet, Query, DateRange, \
    Classification, AdvancedQuery, SimpleQuery, AuthorQuery

logger = logging.getLogger(__name__)


class MappingError(ValueError):
    """There was a problem with the search document mapping."""


class IndexConnectionError(IOError):
    """There was a problem connecting to the search index."""


class IndexingError(IOError):
    """There was a problem adding a document to the index."""


class QueryError(ValueError):
    """
    Elasticsearch could not handle the query.

    This is likely due either to a programming error that resulted in a bad
    index, or to a mal-formed query.
    """


class DocumentNotFound(RuntimeError):
    """Could not find a requested document in the search index."""


# We'll compile this ahead of time, since it gets called quite a lot.
STRING_LITERAL = re.compile(r"(['\"][^'\"]*['\"])")


def _wildcardEscape(querystring: str) -> Tuple[str, bool]:
    """
    Detect wildcard characters, and escape any that occur within a literal.

    Parameters
    ----------
    querystring : str

    Returns
    -------
    str
        Query string with wildcard characters enclosed in literals escaped.
    bool
        If a non-literal wildcard character is present, returns True.
    """
    # This should get caught by the controller (form validation), but just
    # in case we should check for it here.
    if querystring.startswith('?') or querystring.startswith('*'):
        raise QueryError('Query cannot start with a wildcard')

    # Escape wildcard characters within string literals.
    # re.sub() can't handle the complexity, sadly...
    parts = re.split(STRING_LITERAL, querystring)
    parts = [part.replace('*', r'\*').replace('?', r'\?')
             if part.startswith('"') or part.startswith("'") else part
             for part in parts]
    querystring = "".join(parts)

    # Only unescaped wildcard characters should remain.
    wildcard = re.search(r'(?<!\\)([\*\?])', querystring) is not None
    return querystring, wildcard


def _Q(qtype: str, field: str, value: str) -> Q:
    """Construct a :class:`.Q`, but handle wildcards first."""
    value, wildcard = _wildcardEscape(value)
    if wildcard:
        return Q('wildcard', **{field: value})
    return Q(qtype, **{field: value})


class SearchSession(object):
    """Encapsulates session with Elasticsearch host."""

    # TODO: we need to take on security considerations here. Presumably we will
    # use SSL. Presumably we will use HTTP Auth, or something else.

    def __init__(self, host: str, index: str, port: int=9200,
<<<<<<< HEAD
                 scheme: str='http', user: str=None, password: str=None,
                 **extra) -> None:

=======
                 scheme: str='http', **extra) -> None:
>>>>>>> b8f86878
        """
        Initialize the connection to Elasticsearch.

        Parameters
        ----------
        host : str
        index : str
        port : int
            Default: 9200
        scheme: str
            Default: 'http'
        user: str
            Default: None
        password: str
            Default: None

        Raises
        ------
        IndexConnectionError
            Problem communicating with Elasticsearch host.
        """
        logger.debug('init ES session for index "%s" at %s:%s',
                     index, host, port)
        self.index = index
        use_ssl = True if scheme == 'https' else False
        http_auth = '%s:%s' % (user, password) if user is not None else None
        try:
            self.es = Elasticsearch([{'host': host, 'port': port,
                                      'scheme': scheme, 'use_ssl': use_ssl,
                                      'http_auth': http_auth}],
                                    connection_class=Urllib3HttpConnection,
                                    **extra)
        except ElasticsearchException as e:
            raise IndexConnectionError(
                'Could not initialize ES session: %s' % e
            ) from e

    @staticmethod
    def _get_operator(obj):
        if isinstance(obj, tuple):
            return SearchSession._get_operator(obj[0])
        return obj.operator

    @staticmethod
    def _group_terms(query: Query) -> tuple:
        """Group fielded search terms into a set of nested tuples."""
        terms = query.terms[:]
        for operator in ['NOT', 'AND', 'OR']:
            i = 0
            while i < len(terms) - 1:
                if SearchSession._get_operator(terms[i+1]) == operator:
                    terms[i] = (terms[i], operator, terms[i+1])
                    terms.pop(i+1)
                    i -= 1
                i += 1
        assert len(terms) == 1
        return terms[0]

    @staticmethod
    def _field_term_to_q(term) -> Q:
        if term.field in ['title', 'abstract']:
            return (
                _Q("match", term.field, term.term)
                | _Q("match", f'{term.field}__tex', term.term)
                | _Q("match", f'{term.field}__english', term.term)
            )
        elif term.field == 'author':
            return Q('nested', path='authors', query=(
                _Q('match', 'authors__first_name__folded', term.term) |
                _Q('match', 'authors__last_name__folded', term.term)
            ))
        return _Q("match", term.field, term.term)

    @staticmethod
    def _grouped_terms_to_q(term_pair: tuple) -> Bool:
        """Generate a :class:`.Q` from grouped terms."""
        term_a, operator, term_b = term_pair

        if isinstance(term_a, tuple):
            term_a = SearchSession._grouped_terms_to_q(term_a)
        else:
            term_a = SearchSession._field_term_to_q(term_a)

        if isinstance(term_b, tuple):
            term_b = SearchSession._grouped_terms_to_q(term_b)
        else:
            term_b = SearchSession._field_term_to_q(term_b)

        if operator == 'OR':
            return term_a | term_b
        elif operator == 'AND':
            return term_a & term_b
        elif operator == 'NOT':
            return term_a & ~term_b
        else:
            # TODO: Discuss whether to throw an exception.
            return None

    @staticmethod
    def _daterange_to_q(query: Query) -> Range:
        if not query.date_range:
            return Q()
        params = {}
        if query.date_range.start_date:
            params["gte"] = query.date_range.start_date \
                .strftime('%Y-%m-%dT%H:%M:%S%z')
        if query.date_range.end_date:
            params["lt"] = query.date_range.end_date\
                .strftime('%Y-%m-%dT%H:%M:%S%z')
        return Q('range', submitted_date=params)

    @classmethod
    def _fielded_terms_to_q(cls, query: Query) -> Match:
        if len(query.terms) == 1:
            return SearchSession._field_term_to_q(query.terms[0])
            # return Q("match", **{query.terms[0].field: query.terms[0].term})
        elif len(query.terms) > 1:
            terms = cls._group_terms(query)
            return cls._grouped_terms_to_q(terms)
        return Q('match_all')

    @staticmethod
    def _classification_to_q(field: str, classification: Classification) \
            -> Match:
        q = Q()
        if classification.group:
            field_name = '%s__group__id' % field
            q &= Q('match', **{field_name: classification.group})
        if classification.archive:
            field_name = '%s__archive__id' % field
            q &= Q('match', **{field_name: classification.archive})
        if classification.category:
            field_name = '%s__category__id' % field
            q &= Q('match', **{field_name: classification.category})
        return q    # Q('nested', path=field, query=q)

    @classmethod
    def _classifications_to_q(cls, query: Query) -> Match:
        if not query.primary_classification:
            return Q()
        q = cls._classification_to_q('primary_classification',
                                     query.primary_classification[0])
        if len(query.primary_classification) > 1:
            for classification in query.primary_classification[1:]:
                q |= cls._classification_to_q('primary_classification',
                                              classification)
        return q

    @classmethod
    def _get_sort_parameters(cls, query: Query) -> list:
        if query.order is None:
            return None
        else:
            return [query.order]

    def _apply_sort(self, query: Query, current_search: Search) -> Search:
        sort_params = self._get_sort_parameters(query)
        if sort_params is not None:
            current_search = current_search.sort(*sort_params)
        return current_search

    def _get_base_search(self) -> Search:
        return Search(using=self.es, index=self.index)

    def _prepare(self, query: AdvancedQuery) -> Search:
        """Generate an ES :class:`.Search` from a :class:`.AdvancedQuery`."""
        current_search = self._get_base_search()
        q = (
            self._fielded_terms_to_q(query)
            & self._daterange_to_q(query)
            & self._classifications_to_q(query)
        )
        if query.order is None or query.order == 'relevance':
            # Boost the current version heavily when sorting by relevance.
            logger.debug('apply filter functions')
            q = Q('function_score', query=q, boost=5, boost_mode="multiply",
                  score_mode="max",
                  functions=[
                    SF({'weight': 5, 'filter': Q('term', is_current=True)})
                  ])
        else:
            current_search = self._apply_sort(query, current_search)
        current_search = current_search.query(q)

        return current_search

    def _prepare_simple(self, query: SimpleQuery) -> Search:
        """Generate an ES :class:`.Search` from a :class:`.SimpleQuery`."""
        current_search = self._get_base_search().filter("term", is_current=True)
        if query.field == 'all':
            q = (
                Q('nested', path='authors', query=(
                    _Q('match', 'authors__first_name__folded', query.value)
                    | _Q('match', 'authors__last_name__folded', query.value)
                ))
                | _Q('match', 'title', query.value)
                | _Q('match', 'title__english', query.value)
                | _Q('match', 'title__tex', query.value)
                | _Q('match', 'abstract__english', query.value)
                | _Q('match', 'abstract__tex', query.value)
            )
        elif query.field == 'author':
            q = (
                Q('nested', path='authors', query=(
                    _Q('match', 'authors__first_name__folded', query.value)
                    | _Q('match', 'authors__last_name__folded', query.value)
                ))
            )
        else:
            q = (
                _Q('match', query.field, query.value)
                | _Q('match', f'{query.field}__english', query.value)
                | _Q('match', f'{query.field}__tex', query.value)
            )
        current_search = current_search.query(q)
        current_search = self._apply_sort(query, current_search)
        return current_search

    def _prepare_author(self, query: AuthorQuery) -> Search:
        current_search = self._get_base_search().filter("term", is_current=True)
        q = Q()
        for au in query.authors:
            _q = _Q('match', 'authors__last_name__folded', au.surname)

            if au.forename:    # Try as both forename and initials.
                _q_init = Q()
                for i in au.forename.replace('.', ' ').split():
                    _q_init &= _Q('match', 'authors__initials__folded', i)
                _q &= (
                    _Q('match', 'authors__first_name__folded', au.forename)
                    |
                    _q_init
                )

            q &= Q('nested', path='authors', query=_q)
        current_search = current_search.query(q)
        current_search = self._apply_sort(query, current_search)
        return current_search

    def create_index(self, mappings: dict) -> None:
        """
        Create the search index.

        Parameters
        ----------
        mappings : dict
            See
            elastic.co/guide/en/elasticsearch/reference/current/mapping.html
        """
        logger.debug('create ES index "%s"', self.index)
        try:
            self.es.indices.create(self.index, mappings)
        except TransportError as e:
            if e.error == 'resource_already_exists_exception':
                logger.debug('Index already exists; move along')
            elif e.error == 'mapper_parsing_exception':
                logger.error('Invalid document mapping; create index failed')
                logger.debug(str(e.info))
                raise MappingError('Invalid mapping: %s' % str(e.info)) from e
            else:
                raise RuntimeError('Unhandled exception: %s' % str(e)) from e

    def add_document(self, document: Document) -> None:
        """
        Add a document to the search index.

        Uses ``paper_id_v`` as the primary identifier for the document. If the
        document is already indexed, will quietly overwrite.

        Paramters
        ---------
        document : :class:`.Document`
            Must be a valid search document, per ``schema/Document.json``.

        Raises
        ------
        IndexConnectionError
            Problem communicating with Elasticsearch host.
        QueryError
            Problem serializing ``document`` for indexing.
        """
        try:
            ident = document.get('id', document['paper_id'])
            self.es.index(index=self.index, doc_type='document',
                          id=ident, body=document)
        except SerializationError as e:
            raise IndexingError('Problem serializing document: %s' % e) from e
        except TransportError as e:
            raise IndexConnectionError(
                'Problem communicating with ES: %s' % e
            ) from e

    def get_document(self, document_id: int) -> Document:
        """
        Retrieve a document from the index by ID.

        Uses ``metadata_id`` as the primary identifier for the document.

        Parameters
        ----------
        doument_id : int
            Value of ``metadata_id`` in the original document.

        Returns
        -------
        :class:`.Document`

        Raises
        ------
        IndexConnectionError
            Problem communicating with the search index.
        QueryError
            Invalid query parameters.
        """
        try:
            record = self.es.get(index=self.index, doc_type='document',
                                 id=document_id)
        except SerializationError as e:
            raise QueryError('Problem serializing document: %s' % e) from e
        except TransportError as e:
            raise IndexConnectionError(
                'Problem communicating with ES: %s' % e
            ) from e
        if not record:
            raise DocumentNotFound('No such document')
        return Document(record['_source'])

    def search(self, query: Query) -> DocumentSet:
        """
        Perform a search.

        Parameters
        ----------
        query : :class:`.Query`

        Returns
        -------
        :class:`.DocumentSet`

        Raises
        ------
        IndexConnectionError
            Problem communicating with the search index.
        QueryError
            Invalid query parameters.
        """
        logger.debug('got current_search request %s', str(query))
        if isinstance(query, AdvancedQuery):
            current_search = self._prepare(query)
        elif isinstance(query, SimpleQuery):
            current_search = self._prepare_simple(query)
        elif isinstance(query, AuthorQuery):
            current_search = self._prepare_author(query)
        logger.debug(str(current_search.to_dict()))

        try:
            results = current_search[query.page_start:query.page_end].execute()
        except TransportError as e:
            if e.error == 'parsing_exception':
                raise QueryError(e.info) from e
            raise IndexConnectionError(
                'Problem communicating with ES: %s' % e
            ) from e

        N_pages_raw = results['hits']['total']/query.page_size
        N_pages = int(floor(N_pages_raw)) + \
            int(N_pages_raw % query.page_size > 0)
        logger.debug('got %i results', results['hits']['total'])
        return DocumentSet({
            'metadata': {
                'start': query.page_start,
                'total': results['hits']['total'],
                'current_page': query.page,
                'total_pages': N_pages,
                'page_size': query.page_size
            },
            'results': list(map(self._transform, results))
        })

    def _transform(self, raw) -> Document:
        """Transform an ES search result back into a :class:`.Document`."""
        # typing: ignore
        result = {}
        for key in dir(raw):
            value = getattr(raw, key)
            if key in ['submitted_date', 'submitted_date_first',
                       'submitted_date_latest']:
                try:
                    value = datetime.strptime(value, '%Y-%m-%dT%H:%M:%S%z')
                except ValueError:
                    logger.warning(
                        f'Could not parse {key}: {value} as datetime'
                    )
                    pass
            result[key] = value
        # result = raw['_source']
        result['score'] = raw.meta.score
        return Document(result)


def init_app(app: object = None) -> None:
    """Set default configuration parameters for an application instance."""
    config = get_application_config(app)
    config.setdefault('ELASTICSEARCH_HOST', 'localhost')
    config.setdefault('ELASTICSEARCH_PORT', '9200')
    config.setdefault('ELASTICSEARCH_INDEX', 'arxiv')
    config.setdefault('ELASTICSEARCH_USER', 'elastic')
    config.setdefault('ELASTICSEARCH_PASSWORD', 'changeme')


def get_session(app: object = None) -> SearchSession:
    """Get a new session with the search index."""
    config = get_application_config(app)
    host = config.get('ELASTICSEARCH_HOST', 'localhost')
    port = config.get('ELASTICSEARCH_PORT', '9200')
    scheme = config.get('ELASTICSEARCH_SCHEME', 'http')
    index = config.get('ELASTICSEARCH_INDEX', 'arxiv')
    user = config.get('ELASTICSEARCH_USER', 'elastic')
    password = config.get('ELASTICSEARCH_PASSWORD', 'changeme')
    return SearchSession(host, index, port, scheme, user, password)


def current_session():
    """Get/create :class:`.SearchSession` for this context."""
    g = get_application_global()
    if not g:
        return get_session()
    if 'search' not in g:
        g.search = get_session()
    return g.search


@wraps(SearchSession.search)
def search(query: Query) -> DocumentSet:
    """Retrieve search results."""
    return current_session().search(query)


@wraps(SearchSession.add_document)
def add_document(document: Document) -> None:
    """Add Document."""
    return current_session().add_document(document)


@wraps(SearchSession.get_document)
def get_document(document_id: int) -> Document:
    """Retrieve arxiv document by id."""
    return current_session().get_document(document_id)


def ok() -> bool:
    """Health check."""
    try:
        current_session()
    except:    # TODO: be more specific.
        return False
    return True<|MERGE_RESOLUTION|>--- conflicted
+++ resolved
@@ -98,14 +98,9 @@
     # use SSL. Presumably we will use HTTP Auth, or something else.
 
     def __init__(self, host: str, index: str, port: int=9200,
-<<<<<<< HEAD
                  scheme: str='http', user: str=None, password: str=None,
                  **extra) -> None:
 
-=======
-                 scheme: str='http', **extra) -> None:
->>>>>>> b8f86878
-        """
         Initialize the connection to Elasticsearch.
 
         Parameters
