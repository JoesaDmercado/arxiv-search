--- conflicted
+++ resolved
@@ -688,16 +688,10 @@
                        'submitted_date_latest']:
                 try:
                     value = datetime.strptime(value, '%Y-%m-%dT%H:%M:%S%z')
-<<<<<<< HEAD
                 except (ValueError, TypeError):
                     logger.warning(
                         f'Could not parse {key}: {value} as datetime'
                     )
-=======
-                except ValueError:
-                    # Don't let a malformed date stamp derail the whole search.
-                    logger.warning(f"Can't parse {key}: {value} as datetime")
->>>>>>> 9034d075
                     pass
             result[key] = value
         result['score'] = raw.meta.score
@@ -731,12 +725,8 @@
     return SearchSession(host, index, port, scheme, user, password, mapping)
 
 
-<<<<<<< HEAD
+# TODO: consider making this private.
 def current_session() -> SearchSession:
-=======
-# TODO: consider making this private.
-def current_session():
->>>>>>> 9034d075
     """Get/create :class:`.SearchSession` for this context."""
     g = get_application_global()
     if not g:
@@ -767,7 +757,6 @@
 @wraps(SearchSession.get_document)
 def get_document(document_id: int) -> Document:
     """Retrieve arxiv document by id."""
-<<<<<<< HEAD
     return current_session().get_document(document_id)
 
 
@@ -789,7 +778,4 @@
         current_session()
     except Exception:    # TODO: be more specific.
         return False
-    return True
-=======
-    return current_session().get_document(document_id)
->>>>>>> 9034d075
+    return True